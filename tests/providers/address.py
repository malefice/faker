--- conflicted
+++ resolved
@@ -125,7 +125,6 @@
         for _ in range(100):
             self.assertTrue(re.match(r'^[0-9]{4}$', self.factory.postcode()))
 
-<<<<<<< HEAD
     def test_city_suffix(self):
         suffix = self.factory.city_suffix()
         assert isinstance(suffix, string_types)
@@ -137,7 +136,6 @@
     def test_address(self):
         address = self.factory.address()
         assert isinstance(address, string_types)
-=======
 
 
 class TestZhTW(unittest.TestCase):
@@ -146,7 +144,6 @@
     def setUp(self):
         self.factory = Factory.create('zh_TW')
 
-    """ Test"""
     def test_address(self):
         country = self.factory.country()
         assert isinstance(country, string_types)
@@ -155,5 +152,4 @@
         assert isinstance(street, string_types)
 
         city = self.factory.city()
-        assert isinstance(city, string_types)
->>>>>>> ca39a882
+        assert isinstance(city, string_types)