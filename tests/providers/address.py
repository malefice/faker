# coding=utf-8

from __future__ import unicode_literals

import re
import unittest

from ukpostcodeparser.parser import parse_uk_postcode

from faker import Factory
from faker.providers.address.hu_HU import Provider as HuProvider
from faker.providers.address.ja_JP import Provider as JaProvider
from faker.providers.address.ne_NP import Provider as NeProvider
from six import string_types


class TestEnGB(unittest.TestCase):
    """ Tests addresses in the en_GB locale """

    def setUp(self):
        self.factory = Factory.create('en_GB')

    def test_postcode(self):
        for _ in range(100):
            assert isinstance(parse_uk_postcode(self.factory.postcode()), tuple)


class TestHuHU(unittest.TestCase):
    """ Tests addresses in the hu_HU locale """

    def setUp(self):
        self.factory = Factory.create('hu_HU')

    def test_postcode_first_digit(self):
        # Hungarian postcodes begin with 'H-' followed by 4 digits.
        # The first digit may not begin with a zero.
        for _ in range(100):
            pcd = HuProvider.postcode()
            assert pcd[2] > "0"

    def test_street_address(self):
        """ Tests the street address in the hu_HU locale """
        address = self.factory.address()
        assert isinstance(address, string_types)
        address_with_county = self.factory.street_address_with_county()
        assert isinstance(address_with_county, string_types)


class TestJaJP(unittest.TestCase):
    """ Tests addresses in the ja_JP locale """

    def setUp(self):
        self.factory = Factory.create('ja')

    def test_address(self):
        """ Test"""
        country = self.factory.country()
        assert isinstance(country, string_types)
        assert country in JaProvider.countries

        prefecture = self.factory.prefecture()
        assert isinstance(prefecture, string_types)
        assert prefecture in JaProvider.prefectures

        city = self.factory.city()
        assert isinstance(city, string_types)
        assert city in JaProvider.cities

        town = self.factory.town()
        assert isinstance(town, string_types)
        assert town in JaProvider.towns

        chome = self.factory.chome()
        assert isinstance(chome, string_types)
        assert re.match("\d{1,2}丁目", chome)

        ban = self.factory.ban()
        assert isinstance(ban, string_types)
        assert re.match("\d{1,2}番", ban)

        gou = self.factory.gou()
        assert isinstance(gou, string_types)
        assert re.match("\d{1,2}号", gou)

        building_name = self.factory.building_name()
        assert isinstance(building_name, string_types)
        assert building_name in JaProvider.building_names

        zipcode = self.factory.zipcode()
        assert isinstance(zipcode, string_types)
        assert re.match("\d{3}-\d{4}", zipcode)

        address = self.factory.address()
        assert isinstance(address, string_types)


class TestNeNP(unittest.TestCase):
    """ Tests addresses in the ne_NP locale """

    def setUp(self):
        self.factory = Factory.create('ne_NP')

    def test_address(self):
        """ Tests the street address in ne_NP locale """
        country = self.factory.country()
        assert isinstance(country, string_types)
        assert country in NeProvider.countries

        district = self.factory.district()
        assert isinstance(district, string_types)
        assert district in NeProvider.districts

        city = self.factory.city()
        assert isinstance(city, string_types)
        assert city in NeProvider.cities


class TestNoNO(unittest.TestCase):
    """ Tests the street address in no_NO locale """

    def setUp(self):
        self.factory = Factory.create('no_NO')

    def test_postcode(self):
        for _ in range(100):
            self.assertTrue(re.match(r'^[0-9]{4}$', self.factory.postcode()))

    def test_city_suffix(self):
        suffix = self.factory.city_suffix()
        assert isinstance(suffix, string_types)

    def test_street_suffix(self):
        suffix = self.factory.street_suffix()
        assert isinstance(suffix, string_types)

    def test_address(self):
        address = self.factory.address()
        assert isinstance(address, string_types)


class TestZhTW(unittest.TestCase):
    """ Tests addresses in the zh_tw locale """

    def setUp(self):
        self.factory = Factory.create('zh_TW')

    def test_address(self):
        country = self.factory.country()
        assert isinstance(country, string_types)

        street = self.factory.street_name()
        assert isinstance(street, string_types)

        city = self.factory.city()
        assert isinstance(city, string_types)

<<<<<<< HEAD
        address = self.factory.address()
        assert isinstance(address, string_types)

class TestZhCN(unittest.TestCase):
    """ Tests addresses in the zh_cn locale """

    def setUp(self):
        self.factory = Factory.create('zh_CN')

    def test_address(self):
        country = self.factory.country()
        assert isinstance(country, string_types)

        street = self.factory.street_name()
        assert isinstance(street, string_types)

        city = self.factory.street_address()
        assert isinstance(city, string_types)

        address = self.factory.address()
        assert isinstance(address, string_types)
=======
        section = self.factory.section_number()
        assert isinstance(section, string_types)
>>>>>>> 9c13a905
<|MERGE_RESOLUTION|>--- conflicted
+++ resolved
@@ -154,9 +154,11 @@
         city = self.factory.city()
         assert isinstance(city, string_types)
 
-<<<<<<< HEAD
         address = self.factory.address()
         assert isinstance(address, string_types)
+                
+        section = self.factory.section_number()
+        assert isinstance(section, string_types)
 
 class TestZhCN(unittest.TestCase):
     """ Tests addresses in the zh_cn locale """
@@ -176,7 +178,5 @@
 
         address = self.factory.address()
         assert isinstance(address, string_types)
-=======
-        section = self.factory.section_number()
-        assert isinstance(section, string_types)
->>>>>>> 9c13a905
+
+
