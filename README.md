--- conflicted
+++ resolved
@@ -494,7 +494,6 @@
 
 	fake.phone_number()           # +55 71 8130 0097
 
-<<<<<<< HEAD
 ## LANGUAGE de_DE
 
 ### faker.providers.address
@@ -663,8 +662,6 @@
 	fake.prefix_male()          # Prof.
 	fake.prefix_female()        # Univ.Prof.
 
-##
-=======
 ## LANGUAGE es_ES
 
 ### faker.providers.person
@@ -691,8 +688,6 @@
 
 ##
 
->>>>>>> 8a83ff12
-
 # Using from shell
 
 In a python environment with faker installed you can use it with:
