--- conflicted
+++ resolved
@@ -152,17 +152,11 @@
 
             fake = arguments.fake[0] if len(arguments.fake) else None
 
-<<<<<<< HEAD
-            print_doc(fake, arguments.fake[1:], lang=arguments.lang, output=arguments.o)
-
-            print(arguments.sep, end='', file=arguments.o)
-=======
             print_doc(fake,
                       arguments.fake[1:],
                       lang=arguments.lang,
                       output=arguments.o)
             print(arguments.sep, file=arguments.o)
->>>>>>> 3bc9ee35
 
             if not fake:
                 # repeat not supported for all docs
