# coding=utf-8

from __future__ import unicode_literals

__loader__ = None

import json
import os
import random
import unittest
<<<<<<< HEAD
import sys

try:
    from StringIO import StringIO
except ImportError:
    from io import StringIO
=======
import datetime
>>>>>>> 236646ee

from faker import Generator, Factory
from faker.utils import text, decorators

try:
    string_types = (basestring,)
except NameError:
    string_types = (str,)


TEST_DIR = os.path.dirname(__file__)


class BarProvider(object):
    def foo_formatter(self):
        return 'barfoo'


class FooProvider(object):
    def foo_formatter(self):
        return 'foobar'

    def foo_formatter_with_arguments(self, param='', append=''):
        return 'baz' + param + append


class ShimsTestCase(unittest.TestCase):
    def test_counter(self):
        from faker.shims import Counter

        result = Counter('abbb') + Counter('bcc')
        self.assertEqual(result, Counter({'b': 4, 'c': 2, 'a': 1}))

        result = Counter('abbbc') - Counter('bccd')
        self.assertEqual(result, Counter({'b': 2, 'a': 1}))

        result = Counter('abbb') | Counter('bcc')
        self.assertEqual(result, Counter({'b': 3, 'c': 2, 'a': 1}))

        result = Counter('abbb') & Counter('bcc')
        self.assertEqual(result, Counter({'b': 1}))

        counter = Counter('which')
        counter.update('witch')
        d = Counter('watch')
        counter.update(d)
        self.assertEqual(counter['h'], 4)


class UtilsTestCase(unittest.TestCase):
    def test_choice_distribution(self):
        from faker.utils.distribution import choice_distribution

        a = ('a', 'b', 'c', 'd')
        p = (0.5, 0.2, 0.2, 0.1)

        sample = choice_distribution(a, p)
        self.assertTrue(sample in a)

        with open(os.path.join(TEST_DIR, 'random_state.json'), 'r') as fh:
            random_state = json.load(fh)
        random_state[1] = tuple(random_state[1])

        random.setstate(random_state)
        samples = [choice_distribution(a, p) for i in range(100)]
        a_pop = len([i for i in samples if i == 'a'])
        b_pop = len([i for i in samples if i == 'b'])
        c_pop = len([i for i in samples if i == 'c'])
        d_pop = len([i for i in samples if i == 'd'])

        boundaries = []
        tolerance = 5
        for probability in p:
            boundaries.append([100 * probability + tolerance,  100 * probability - tolerance])

        self.assertTrue(boundaries[0][0] > a_pop > boundaries[0][1])
        self.assertTrue(boundaries[1][0] > b_pop > boundaries[1][1])
        self.assertTrue(boundaries[2][0] > c_pop > boundaries[2][1])
        self.assertTrue(boundaries[3][0] > d_pop > boundaries[3][1])

    def test_add_dicts(self):
        from faker.utils.datasets import add_dicts

        t1 = {'a':1, 'b':2}
        t2 = {'b':1, 'c':3}
        t3 = {'d':4}

        result = add_dicts(t1, t2, t3)
        self.assertEqual(result, {'a': 1, 'c': 3, 'b': 3, 'd': 4})

    def test_find_available_locales(self):
        from faker.utils.loading import find_available_locales
        from faker.config import DEFAULT_PROVIDERS

        result = find_available_locales(DEFAULT_PROVIDERS)
        self.assertNotEqual(len(result), 0)

    def test_find_available_providers(self):
        from faker.utils.loading import find_available_providers
        from faker.config import DEFAULT_PROVIDERS_MODULES
        from importlib import import_module

        modules = [import_module(path) for path in DEFAULT_PROVIDERS_MODULES]
        providers = find_available_providers(modules)

        expected_providers = list(map(str, [
            'faker.providers.address',
            'faker.providers.barcode',
            'faker.providers.color',
            'faker.providers.company',
            'faker.providers.credit_card',
            'faker.providers.currency',
            'faker.providers.date_time',
            'faker.providers.file',
            'faker.providers.internet',
            'faker.providers.job',
            'faker.providers.lorem',
            'faker.providers.misc',
            'faker.providers.miscelleneous',
            'faker.providers.person',
            'faker.providers.phone_number',
            'faker.providers.profile',
            'faker.providers.python',
            'faker.providers.ssn',
            'faker.providers.user_agent',
        ]))
        self.assertEqual(providers, expected_providers)


class FactoryTestCase(unittest.TestCase):

    def setUp(self):
        self.generator = Generator()
        self.provider = FooProvider()
        self.generator.add_provider(self.provider)

    def test_add_provider_gives_priority_to_newly_added_provider(self):
        self.generator.add_provider(BarProvider())
        self.assertEqual('barfoo', self.generator.format('foo_formatter'))

    def test_get_formatter_returns_callable(self):
        formatter = self.generator.get_formatter('foo_formatter')
        self.assertTrue(hasattr(formatter, '__call__')
                        or isinstance(formatter, (classmethod, staticmethod)))

    def test_get_formatter_returns_correct_formatter(self):
        self.assertEqual(self.provider.foo_formatter,
                         self.generator.get_formatter('foo_formatter'))

    def test_get_formatter_throws_exception_on_incorrect_formatter(self):
        self.assertRaises(AttributeError,
                          self.generator.get_formatter, 'barFormatter')

    def test_format_calls_formatter_on_provider(self):
        self.assertEqual('foobar', self.generator.format('foo_formatter'))

    def test_format_transfers_arguments_to_formatter(self):
        result = self.generator.format('foo_formatter_with_arguments',
                                       'foo', append='!')
        self.assertEqual('bazfoo!', result)

    def test_parse_returns_same_string_when_it_contains_no_curly_braces(self):
        self.assertEqual('fooBar#?', self.generator.parse('fooBar#?'))

    def test_parse_returns_string_with_tokens_replaced_by_formatters(self):
        result = self.generator.parse(
            'This is {{foo_formatter}} a text with "{{ foo_formatter }}"')
        self.assertEqual('This is foobar a text with " foobar "', result)

#   def testParseReturnsStringWithTokensReplacedByFormatterWithArguments(self):
#       result = self.generator.parse(
#           'This is {{foo_formatter_with_arguments:bar}}')
#       self.assertEqual('This is foobar', result)

    def test_magic_call_calls_format(self):
        self.assertEqual('foobar', self.generator.foo_formatter())

    def test_magic_call_calls_format_with_arguments(self):
        self.assertEqual('bazfoo',
                         self.generator.foo_formatter_with_arguments('foo'))

    def test_documentor(self):
        from faker.cli import print_doc
        output = StringIO()
        print_doc(output=output)
        print_doc('address', output=output)
        print_doc('faker.providers.person.it_IT', output=output)
        assert output.getvalue()
        self.assertRaises(AttributeError,
                          self.generator.get_formatter,
                          'barFormatter')

    def test_command(self):
        from faker.cli import Command
        orig_stdout = sys.stdout
        try:
            sys.stdout = StringIO()
            command = Command(['faker', 'address'])
            command.execute()
            assert sys.stdout.getvalue()
        finally:
            sys.stdout = orig_stdout

    def test_slugify(self):
        slug = text.slugify("a'b/c")
        self.assertEqual(slug, 'abc')

        slug = text.slugify("àeìöú")
        self.assertEqual(slug, 'aeiou')

        slug = text.slugify("àeì.öú")
        self.assertEqual(slug, 'aeiou')

        slug = text.slugify("àeì.öú", allow_dots=True)
        self.assertEqual(slug, 'aei.ou')

        @decorators.slugify
        def fn(s):
            return s

        slug = fn("a'b/c")
        self.assertEqual(slug, 'abc')

        @decorators.slugify_domain
        def fn(s):
            return s

        slug = fn("a'b/.c")
        self.assertEqual(slug, 'ab.c')

    def test_random_element(self):
        from faker.providers import BaseProvider
        provider = BaseProvider(None)

        choices = ('a', 'b', 'c', 'd')
        pick = provider.random_element(choices)
        self.assertTrue(pick in choices)

        choices = {'a': 5, 'b': 2, 'c': 2, 'd':1 }
        pick = provider.random_element(choices)
        self.assertTrue(pick in choices)


        choices = {'a': 0.5, 'b': 0.2, 'c': 0.2, 'd':0.1}
        pick = provider.random_element(choices)
        self.assertTrue(pick in choices)

    def test_datetime_safe(self):
        from faker.utils import datetime_safe
        # test using example provided in module
        result = datetime_safe.date(1850, 8, 2).strftime('%Y/%m/%d was a %A')
        self.assertEqual(result, '1850/08/02 was a Friday')
        # test against certain formatting strings used on pre-1900 dates
        # NOTE: the lambda approach in assertRaises is needed for Python 2.6
        #       in 2.7 and 3.x we could also use:
        #           with self.assertRaises(TypeError):
        #               datetime_safe.date(1850, 8, 2).strftime('%s')
        self.assertRaises(
            TypeError,
            lambda: datetime_safe.date(1850, 8, 2).strftime('%s'))
        self.assertRaises(
            TypeError,
            lambda: datetime_safe.date(1850, 8, 2).strftime('%y'))
        # test using 29-Feb-2012 and escaped percentage sign
        result = datetime_safe.date(2012, 2, 29).strftime('%Y-%m-%d was a 100%% %A')
        self.assertEqual(result, r'2012-02-29 was a 100% Wednesday')
        # test that certain formatting strings are allowed on post-1900 dates
        result = datetime_safe.date(2008, 2, 29).strftime('%y')
        self.assertEqual(result, r'08')
    
    def test_date_time_between_dates(self):
        from faker.providers.date_time import Provider
        provider = Provider

        timestamp_start = random.randint(0,10000000000)
        timestamp_end = timestamp_start+1

        datetime_start = datetime.datetime.fromtimestamp(timestamp_start)
        datetime_end = datetime.datetime.fromtimestamp(timestamp_end)

        random_date = provider.date_time_between_dates(datetime_start, datetime_end)
        self.assertLessEqual(datetime_start, random_date)
        self.assertGreaterEqual(datetime_end, random_date)

    def test_date_time_this_period(self):
        from faker.providers.date_time import Provider
        provider = Provider
        now = datetime.datetime.now()
        # test century
        self.assertLessEqual(provider.date_time_this_century(after_now=False), now)
        self.assertGreaterEqual(provider.date_time_this_century(before_now=False), now)
        self.assertAlmostEqual(provider.date_time_this_century(before_now=False, after_now=False),
                               now, delta=datetime.timedelta(seconds=1))
        # test decade
        self.assertLessEqual(provider.date_time_this_decade(after_now=False), now)
        self.assertGreaterEqual(provider.date_time_this_decade(before_now=False), now)
        self.assertAlmostEqual(provider.date_time_this_decade(before_now=False, after_now=False),
                               now, delta=datetime.timedelta(seconds=1))
        # test year
        self.assertLessEqual(provider.date_time_this_year(after_now=False), now)
        self.assertGreaterEqual(provider.date_time_this_year(before_now=False), now)
        self.assertAlmostEqual(provider.date_time_this_year(before_now=False, after_now=False),
                               now, delta=datetime.timedelta(seconds=1))
        # test month
        self.assertLessEqual(provider.date_time_this_month(after_now=False), now)
        self.assertGreaterEqual(provider.date_time_this_month(before_now=False), now)
        self.assertAlmostEqual(provider.date_time_this_month(before_now=False, after_now=False),
                               now, delta=datetime.timedelta(seconds=1))

    def test_prefix_suffix_always_string(self):
        # Locales known to contain `*_male` and `*_female`.
        for locale in ("bg_BG", "dk_DK", "en", "ru_RU", "tr_TR"):
            f = Factory.create(locale=locale)
            for x in range(20):  # Probabilistic testing.
                assert isinstance(f.prefix(), string_types)
                assert isinstance(f.suffix(), string_types)


if __name__ == '__main__':
    unittest.main()<|MERGE_RESOLUTION|>--- conflicted
+++ resolved
@@ -4,20 +4,17 @@
 
 __loader__ = None
 
+import datetime
 import json
 import os
 import random
 import unittest
-<<<<<<< HEAD
 import sys
 
 try:
     from StringIO import StringIO
 except ImportError:
     from io import StringIO
-=======
-import datetime
->>>>>>> 236646ee
 
 from faker import Generator, Factory
 from faker.utils import text, decorators
