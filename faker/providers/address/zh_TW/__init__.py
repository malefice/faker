--- conflicted
+++ resolved
@@ -88,15 +88,8 @@
     def street_name(self):
         return self.random_element(self.street_names)
 
-<<<<<<< HEAD
+    def street_name_suffix(self):
+        return self.random_element(self.street_suffixes)
+
     def city_name(self):
-        return self.random_element(self.cities)
-=======
-    @classmethod
-    def street_name_suffix(cls):
-        return cls.random_element(cls.street_suffixes)
-
-    @classmethod
-    def city_name(cls):
-        return cls.random_element(cls.cities)
->>>>>>> 0de2da08
+        return self.random_element(self.cities)