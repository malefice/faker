AVAILABLE_LOCALES = [
    'en_US',
    'it_IT',
    'fr_FR',
    'pt_BR',
    'el_GR',
    'en_CA',
    'en_GB',
    'de_DE',
    'ru_RU',
<<<<<<< HEAD
    'cs_CZ',
=======
    'fi_FI'
>>>>>>> 7d62ccb4
] 
DEFAULT_LOCALE = AVAILABLE_LOCALES[0]

DEFAULT_PROVIDERS = (
    'lorem',
    'address',
    'person',
    'date_time',
    'company',
    'internet',
    'misc',
    'phone_number',
    'user_agent',
    'file',
    'python',
    'credit_card',
    'profile',
    'job',
    'color',
)

from faker.generator import Generator
from faker.factory import Factory

Faker = Factory.create<|MERGE_RESOLUTION|>--- conflicted
+++ resolved
@@ -8,12 +8,10 @@
     'en_GB',
     'de_DE',
     'ru_RU',
-<<<<<<< HEAD
     'cs_CZ',
-=======
     'fi_FI'
->>>>>>> 7d62ccb4
 ] 
+
 DEFAULT_LOCALE = AVAILABLE_LOCALES[0]
 
 DEFAULT_PROVIDERS = (
